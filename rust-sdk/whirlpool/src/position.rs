use std::{collections::HashMap, error::Error};

use orca_whirlpools_client::{
    fetch_all_position_with_filter, get_bundled_position_address, get_position_address,
    get_position_bundle_address, DecodedAccount, Position, PositionBundle, PositionFilter,
};
use orca_whirlpools_core::POSITION_BUNDLE_SIZE;
use solana_client::nonblocking::rpc_client::RpcClient;
use solana_sdk::account::Account;
use solana_sdk::pubkey::Pubkey;
use solana_sdk::signer::Signer;

use crate::{get_token_accounts_for_owner, ParsedTokenAccount};

/// Represents a single Position account.
///
/// This struct contains the address of the position NFT, its decoded data, and the token program
/// associated with the position NFT, which can be either the standard SPL Token Program or
/// the Token 2022 Program.
#[derive(Debug)]
pub struct HydratedPosition {
    /// The public key of the Position account.
    pub address: Pubkey,

    /// The decoded `Position` account data.
    pub data: Position,

    /// The public key of the token program associated with the position NFT (either SPL Token or Token 2022).
    pub token_program: Pubkey,
}

/// Represents a single bundled position within a `PositionBundle` account.
///
/// A bundled position is part of a larger `PositionBundle` and contains its own
/// address and decoded position data.
#[derive(Debug)]
pub struct HydratedBundledPosition {
    /// The public key of the bundled position.
    pub address: Pubkey,

    /// The decoded `Position` account data for the bundled position.
    pub data: Position,
}

/// Represents a Position Bundle account, which includes multiple bundled positions.
///
/// This struct contains the address and decoded data of the `PositionBundle` account,
/// along with the individual bundled positions and the associated token program.
#[derive(Debug)]
pub struct HydratedPositionBundle {
    /// The public key of the Position Bundle account.
    pub address: Pubkey,

    /// The decoded `PositionBundle` account data.
    pub data: PositionBundle,

    /// A vector of `HydratedBundledPosition` objects representing the bundled positions represented by the position NFT.
    pub positions: Vec<HydratedBundledPosition>,

    /// The public key of the token program associated with the position bundle NFT (either SPL Token or Token 2022).
    pub token_program: Pubkey,
}

/// Represents either a standalone Position account or a Position Bundle account.
///
/// This enum distinguishes between a single `HydratedPosition` and a `HydratedPositionBundle`,
/// providing a unified type for handling both cases.
#[derive(Debug)]
pub enum PositionOrBundle {
    /// A standalone `HydratedPosition`.
    Position(HydratedPosition),

    /// A `HydratedPositionBundle` containing multiple bundled positions.
    PositionBundle(HydratedPositionBundle),
}

fn get_position_in_bundle_addresses(position_bundle: &PositionBundle) -> Vec<Pubkey> {
    let mut positions: Vec<Pubkey> = Vec::new();
    for i in 0..POSITION_BUNDLE_SIZE {
        let byte_index = i / 8;
        let bit_index = i % 8;
        if position_bundle.position_bitmap[byte_index] & (1 << bit_index) != 0 {
            let result =
                get_bundled_position_address(&position_bundle.position_bundle_mint, i as u8);
            if let Ok(result) = result {
                positions.push(result.0);
            }
        }
    }
    positions
}

/// Fetches all positions owned by a given wallet in the Orca Whirlpools.
///
/// This function retrieves token accounts owned by the wallet, using both the SPL Token Program
/// and Token 2022 Program. It identifies accounts holding exactly one token, which represent
/// either a position or a position bundle. For each of these accounts, it fetches the corresponding
/// position or bundle data, including any bundled positions, and returns them.
///
/// # Arguments
///
/// * `rpc` - A reference to the Solana RPC client.
/// * `owner` - The public key of the wallet whose positions should be fetched.
///
/// # Returns
///
/// A `Result` containing a vector of `PositionOrBundle` objects, representing the decoded
/// positions or position bundles owned by the given wallet.
///
/// # Errors
///
/// This function will return an error if:
/// - Token accounts cannot be fetched.
/// - Position or position bundle addresses cannot be derived.
/// - RPC calls fail when fetching account data.
///
/// # Example
/// ```rust
/// use orca_whirlpools::{
///     fetch_positions_for_owner, set_whirlpools_config_address, WhirlpoolsConfigInput
/// };
/// use solana_client::nonblocking::rpc_client::RpcClient;
/// use solana_sdk::pubkey::Pubkey;
/// use std::str::FromStr;
///
/// #[tokio::main]
/// async fn main() {
///     set_whirlpools_config_address(WhirlpoolsConfigInput::SolanaDevnet).unwrap();
///     let rpc = RpcClient::new("https://api.devnet.solana.com".to_string());
///     let whirlpool_address =
///         Pubkey::from_str("3KBZiL2g8C7tiJ32hTv5v3KM7aK9htpqTw4cTXz1HvPt").unwrap();
///
///     let positions = fetch_positions_for_owner(&rpc, whirlpool_address)
///         .await
///         .unwrap();
///
///     println!("Positions: {:?}", positions);
/// }
/// ```
pub async fn fetch_positions_for_owner(
    rpc: &RpcClient,
    owner: Pubkey,
) -> Result<Vec<PositionOrBundle>, Box<dyn Error>> {
    let token_accounts = get_token_accounts_for_owner(rpc, owner, spl_token::ID).await?;
    let token_extension_accounts =
        get_token_accounts_for_owner(rpc, owner, spl_token_2022::ID).await?;

    let potiential_tokens: Vec<ParsedTokenAccount> = [token_accounts, token_extension_accounts]
        .into_iter()
        .flatten()
        .filter(|x| x.amount == 1)
        .collect();

    let position_addresses: Vec<Pubkey> = potiential_tokens
        .iter()
        .map(|x| get_position_address(&x.mint).map(|x| x.0))
        .collect::<Result<Vec<Pubkey>, _>>()?;

    let position_bundle_addresses: Vec<Pubkey> = potiential_tokens
        .iter()
        .map(|x| get_position_bundle_address(&x.mint).map(|x| x.0))
        .collect::<Result<Vec<Pubkey>, _>>()?;

    let position_infos = rpc.get_multiple_accounts(&position_addresses).await?;

    let positions: Vec<Option<Position>> = position_infos
        .iter()
        .map(|x| x.as_ref().and_then(|x| Position::from_bytes(&x.data).ok()))
        .collect();

    let position_bundle_infos = rpc
        .get_multiple_accounts(&position_bundle_addresses)
        .await?;

    let position_bundles: Vec<Option<PositionBundle>> = position_bundle_infos
        .iter()
        .map(|x| {
            x.as_ref()
                .and_then(|x| PositionBundle::from_bytes(&x.data).ok())
        })
        .collect();

    let bundled_positions_addresses: Vec<Pubkey> = position_bundles
        .iter()
        .flatten()
        .flat_map(get_position_in_bundle_addresses)
        .collect();

    let bundled_positions_infos: Vec<Account> = rpc
        .get_multiple_accounts(&bundled_positions_addresses)
        .await?
        .into_iter()
        .flatten()
        .collect();

    let mut bundled_positions_map: HashMap<Pubkey, Vec<(Pubkey, Position)>> = HashMap::new();
    for i in 0..bundled_positions_addresses.len() {
        let bundled_position_address = bundled_positions_addresses[i];
        let bundled_position_info = &bundled_positions_infos[i];
        let position = Position::from_bytes(&bundled_position_info.data)?;
        let key = position.position_mint;
        bundled_positions_map.entry(key).or_default();
        if let Some(x) = bundled_positions_map.get_mut(&key) {
            x.push((bundled_position_address, position))
        }
    }

    let mut position_or_bundles: Vec<PositionOrBundle> = Vec::new();

    for i in 0..potiential_tokens.len() {
        let position = &positions[i];
        let position_bundle = &position_bundles[i];
        let token_account = &potiential_tokens[i];

        if let Some(position) = position {
            let position_address = position_addresses[i];
            position_or_bundles.push(PositionOrBundle::Position(HydratedPosition {
                address: position_address,
                data: position.clone(),
                token_program: token_account.token_program,
            }));
        }

        if let Some(position_bundle) = position_bundle {
            let position_bundle_address = position_bundle_addresses[i];
            let positions = bundled_positions_map
                .get(&position_bundle.position_bundle_mint)
                .unwrap_or(&Vec::new())
                .iter()
                .map(|x| HydratedBundledPosition {
                    address: x.0,
                    data: x.1.clone(),
                })
                .collect();
            position_or_bundles.push(PositionOrBundle::PositionBundle(HydratedPositionBundle {
                address: position_bundle_address,
                data: position_bundle.clone(),
                positions,
                token_program: token_account.token_program,
            }));
        }
    }

    Ok(position_or_bundles)
}

/// Fetches all positions associated with a specific Whirlpool.
///
/// This function retrieves all positions linked to the given Whirlpool address using
/// program filters. The positions are decoded and returned as a vector of hydrated position objects.
///
/// # Arguments
///
/// * `rpc` - A reference to the Solana RPC client.
/// * `whirlpool` - The public key of the Whirlpool whose positions should be fetched.
///
/// # Returns
///
/// A `Result` containing a vector of `DecodedAccount<Position>` objects, representing the
/// positions associated with the given Whirlpool.
///
/// # Errors
///
/// This function will return an error if:
/// - RPC calls fail while fetching filtered accounts.
/// - Decoding the position data fails.
///
/// # Example
///
/// ```rust
/// use orca_whirlpools::{
///     fetch_positions_in_whirlpool, set_whirlpools_config_address, WhirlpoolsConfigInput,
/// };
/// use solana_client::nonblocking::rpc_client::RpcClient;
/// use solana_sdk::pubkey::Pubkey;
/// use std::str::FromStr;
///
/// #[tokio::main]
/// async fn main() {
///     set_whirlpools_config_address(WhirlpoolsConfigInput::SolanaDevnet).unwrap();
///     let rpc = RpcClient::new("https://api.devnet.solana.com".to_string());
///     let whirlpool_address =
///         Pubkey::from_str("3KBZiL2g8C7tiJ32hTv5v3KM7aK9htpqTw4cTXz1HvPt").unwrap();
///
///     let positions = fetch_positions_in_whirlpool(&rpc, whirlpool_address)
///         .await
///         .unwrap();
///
///     println!("Positions: {:?}", positions);
/// }
/// ```
pub async fn fetch_positions_in_whirlpool(
    rpc: &RpcClient,
    whirlpool: Pubkey,
) -> Result<Vec<DecodedAccount<Position>>, Box<dyn Error>> {
    let filters = vec![PositionFilter::Whirlpool(whirlpool)];
    fetch_all_position_with_filter(rpc, filters).await
}

#[cfg(test)]
mod tests {
    use super::*;
    use crate::tests::{
        setup_ata_with_amount, setup_mint_with_decimals, setup_position, setup_whirlpool,
        RpcContext,
    };
    use serial_test::serial;
    use solana_program_test::tokio;
    use std::error::Error;

    const DEFAULT_TICK_RANGE: (i32, i32) = (-100, 100);

    #[tokio::test]
    #[serial]
    #[ignore = "Skipped until solana-bankrun supports gpa"]
    async fn test_fetch_positions_for_owner_no_positions() -> Result<(), Box<dyn Error>> {
        let ctx = RpcContext::new().await;
        let owner = ctx.signer.pubkey();
        let positions = fetch_positions_for_owner(&ctx.rpc, owner).await?;
        assert!(
            positions.is_empty(),
            "No positions should exist for a new owner"
        );
        Ok(())
    }

    #[tokio::test]
    #[serial]
    #[ignore = "Skipped until solana-bankrun supports gpa"]
    async fn test_fetch_positions_for_owner_with_position() -> Result<(), Box<dyn Error>> {
        let ctx = RpcContext::new().await;
        let mint_a = setup_mint_with_decimals(&ctx, 9).await?;
        let mint_b = setup_mint_with_decimals(&ctx, 9).await?;
        setup_ata_with_amount(&ctx, mint_a, 1_000_000_000).await?;
        setup_ata_with_amount(&ctx, mint_b, 1_000_000_000).await?;

        let whirlpool = setup_whirlpool(&ctx, ctx.config, mint_a, mint_b, 64).await?;
        let position_pubkey =
            setup_position(&ctx, whirlpool, Some(DEFAULT_TICK_RANGE), None).await?;

        let te_mint = setup_mint_with_decimals(&ctx, 9).await?;
        setup_ata_with_amount(&ctx, te_mint, 1_000_000_000).await?;
        let te_position_pubkey = setup_position(whirlpool).await?;

        let owner = ctx.signer.pubkey();
        let positions = fetch_positions_for_owner(&ctx.rpc, owner).await?;

        assert!(
            positions.len() >= 2,
            "Did not fetch all positions for the owner (expected two or more)"
        );

        match &positions[0] {
            PositionOrBundle::Position(pos) => {
                assert_eq!(pos.address, position_pubkey);
            }
            _ => panic!("Expected a single position, but found a bundle"),
        }

        Ok(())
    }

    #[tokio::test]
    #[serial]
    #[ignore = "Skipped until solana-bankrun supports gpa"]
    async fn test_fetch_positions_in_whirlpool() -> Result<(), Box<dyn Error>> {
        let ctx = RpcContext::new().await;
        let mint_a = setup_mint_with_decimals(&ctx, 9).await?;
        let mint_b = setup_mint_with_decimals(&ctx, 9).await?;
        setup_ata_with_amount(&ctx, mint_a, 1_000_000_000).await?;
        setup_ata_with_amount(&ctx, mint_b, 1_000_000_000).await?;
<<<<<<< HEAD
        let whirlpool = setup_whirlpool(&ctx, ctx.config, mint_a, mint_b, 64).await?;
        let _position_pubkey =
            setup_position(&ctx, whirlpool, Some(DEFAULT_TICK_RANGE), None).await?;
=======

        let whirlpool = setup_whirlpool(&ctx, mint_a, mint_b, 64).await?;
        let _position_pubkey = setup_position(whirlpool).await?;
>>>>>>> 7a8934df

        let te_mint = setup_mint_with_decimals(&ctx, 9).await?;
        setup_ata_with_amount(&ctx, te_mint, 1_000_000_000).await?;
        let _te_position_pubkey = setup_position(whirlpool).await?;

        let positions = fetch_positions_in_whirlpool(&ctx.rpc, whirlpool).await?;
        assert!(
            positions.len() >= 2,
            "Should find multiple positions in this whirlpool, including te_position"
        );

        Ok(())
    }
}<|MERGE_RESOLUTION|>--- conflicted
+++ resolved
@@ -369,15 +369,9 @@
         let mint_b = setup_mint_with_decimals(&ctx, 9).await?;
         setup_ata_with_amount(&ctx, mint_a, 1_000_000_000).await?;
         setup_ata_with_amount(&ctx, mint_b, 1_000_000_000).await?;
-<<<<<<< HEAD
         let whirlpool = setup_whirlpool(&ctx, ctx.config, mint_a, mint_b, 64).await?;
         let _position_pubkey =
             setup_position(&ctx, whirlpool, Some(DEFAULT_TICK_RANGE), None).await?;
-=======
-
-        let whirlpool = setup_whirlpool(&ctx, mint_a, mint_b, 64).await?;
-        let _position_pubkey = setup_position(whirlpool).await?;
->>>>>>> 7a8934df
 
         let te_mint = setup_mint_with_decimals(&ctx, 9).await?;
         setup_ata_with_amount(&ctx, te_mint, 1_000_000_000).await?;
